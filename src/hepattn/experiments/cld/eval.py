from pathlib import Path

import h5py
import matplotlib.pyplot as plt
import numpy as np
import torch
import yaml
from scipy.stats import binned_statistic
from tqdm import tqdm

from hepattn.experiments.cld.data import CLDDataset
from hepattn.experiments.cld.plot_event import plot_cld_event_reconstruction
from hepattn.utils.eval_plots import bayesian_binomial_error, plot_hist_to_ax

plt.rcParams["text.usetex"] = False
plt.rcParams["figure.dpi"] = 300
plt.rcParams["font.size"] = 10
plt.rcParams["figure.constrained_layout.use"] = True


def sigmoid(x):
    return 1 / (1 + np.exp(-np.clip(x, -10, 10)))


def main():
    config_path = Path("/share/rcifdata/maxhart/hepattn/logs/CLD_5_320_10MeV_neutrals_F16_focal_20250716-T105435/config.yaml")
    eval_path = Path(
        "/share/rcifdata/maxhart/hepattn/logs/CLD_5_320_10MeV_neutrals_F16_focal_20250716-T105435/ckpts/epoch=000-train_loss=11.36078_test_eval.h5"
    )

    # Now create the dataset
    config = yaml.safe_load(config_path.read_text())["data"]

    config["dirpath"] = Path("/share/rcifdata/maxhart/data/cld/prepped/test/")

    # Remve keys that are normally for the datamodule
    config_del_keys = [
        "train_dir",
        "test_dir",
        "val_dir",
        "num_train",
        "num_test",
        "num_val",
        "num_workers",
        "batch_size",
        "pin_memory",
    ]

    for key in config_del_keys:
        config.pop(key)

    dataset = CLDDataset(**config)

    # Which hits sets will be considered in the eval
    hits = ["vtxd", "trkr", "ecal", "hcal"]

    # Where to save all the plots
    plot_save_dir = Path(__file__).resolve().parent / Path("eval_plots")

    # Spec for event displays
    axes_spec = [
        {"x": "pos.x", "y": "pos.y", "px": "mom.x", "py": "mom.y", "input_names": hits},
        {"x": "pos.z", "y": "pos.y", "px": "mom.z", "py": "mom.y", "input_names": hits},
    ]

    # Which sample will be used to produce a sample event display
    display_sample_idx = 0

    # Get the truth data for the truth event display
    sample_id = dataset.sample_ids[display_sample_idx]
    inputs, targets = dataset[display_sample_idx]

    # Get the predictions for the reconstruction event display
    preds = {}
    with h5py.File(eval_path, "r") as eval_file:
        final_preds = eval_file[f"{sample_id}/preds/final/"]
        preds["particle_valid"] = torch.from_numpy(final_preds["flow_valid/flow_valid"][:])

        for hit in hits:
            hit_valid = targets[f"{hit}_valid"][0]
            preds[f"particle_{hit}_valid"] = torch.from_numpy(final_preds[f"flow_{hit}_assignment/flow_{hit}_valid"][:][:, :, : len(hit_valid)])

    # Plot the event display for the truth
    fig = plot_cld_event_reconstruction(inputs, targets, axes_spec)
    fig.savefig(plot_save_dir / Path("event_display_truth.png"))

    # Plot the event display for the reconstruction
    fig = plot_cld_event_reconstruction(inputs, preds, axes_spec)
    fig.savefig(plot_save_dir / Path("event_display_preds.png"))

    plot_specs = {
        "mom.r": ("$p_T$ [GeV]", np.geomspace(0.01, 100.0, 32), "log"),
        "mom.rinv": ("$p_T$ [GeV] (rinv)", np.geomspace(0.01, 100.0, 32), "log"),
        "mom.qopt": ("$p_T$ [GeV] (qopt)", np.geomspace(0.01, 100.0, 32), "log"),
        "mom.eta": (r"$\eta$", np.linspace(-4, 4, 32), "linear"),
        "mom.phi": (r"$\phi$", np.linspace(-np.pi, np.pi, 32), "linear"),
        "mom.sinphi": (r"$\sin\phi$", np.linspace(-np.pi, np.pi, 32), "linear"),
        "mom.cosphi": (r"$\cos\phi$", np.linspace(-np.pi, np.pi, 32), "linear"),
        "vtx.r": ("Vertex $r_0$ [m]", np.linspace(0.0, 0.05, 32), "linear"),
        "vtx.z": ("Vertex $z_0$ [m]", np.linspace(-0.5, 0.5, 32), "linear"),
        "isolation": (r"$\Delta R$ Isolation", np.logspace(-4, 0, 32), "log"),
        "num_vtxd": ("Number of Vertex Detector Hits", np.arange(0, 20) + 0.5, "linear"),
        "num_trkr": ("Number of Tracker Hits", np.arange(0, 20) + 0.5, "linear"),
        "num_ecal": ("Number of ECAL Hits", np.geomspace(1, 10000, 32), "linear"),
        "num_hcal": ("Number of HCAL Hits", np.geomspace(1, 1000, 32), "linear"),
    }

    particle_total_valid = {hit: {field: np.zeros(len(plot_specs[field][1]) - 1) for field in plot_specs} for hit in hits}
    particle_total_eff = {hit: {field: np.zeros(len(plot_specs[field][1]) - 1) for field in plot_specs} for hit in hits}

    {hit: {field: np.zeros(len(plot_specs[field][1]) - 1) for field in plot_specs} for hit in hits}
    {hit: {field: np.zeros(len(plot_specs[field][1]) - 1) for field in plot_specs} for hit in hits}

    for idx in tqdm(range(100)):
        # Load the data from the event
        sample_id = dataset.sample_ids[idx]

        inputs, targets = dataset.load_event(sample_id)

        # Loading a single event from the dataloader does not pad the particles, so we have to apply the
        # particle / object padding that was used for the model to both the particles and the masks
        particle_pad_size = dataset.event_max_num_particles - len(targets["particle_valid"])
        particle_valid = np.pad(targets["particle_valid"], ((0, particle_pad_size),), constant_values=False)

        for hit in hits:
            if hit in ["vtxd", "trkr"]:
                particle_valid = particle_valid & (particle_hit_valid.sum(-1) >= 6)
            elif hit in ["ecal"]:
                particle_valid = particle_valid & (particle_hit_valid.sum(-1) >= 100)
            elif hit in ["hcal"]:
                particle_valid = particle_valid & (particle_hit_valid.sum(-1) >= 50)

        for hit in hits:
            hit_valid = targets[f"{hit}_valid"]


            particle_hit_valid = np.pad(targets[f"particle_{hit}_valid"], ((0, particle_pad_size), (0, 0)), constant_values=False)

            # Load the eval file
            with h5py.File(eval_path, "r") as eval_file:
                preds = eval_file[f"{sample_id}/preds/final/"]

                flow_valid = preds["flow_valid/flow_valid"][0]

                # The masks will have had the particle padding applied, but also the hit padding (since they are batched)
                flow_hit_valid = preds[f"flow_{hit}_assignment/flow_{hit}_valid"][0][:, : len(hit_valid)]

<<<<<<< HEAD
            
=======
            particle_valid &= particle_hit_valid.sum(-1) > 0
>>>>>>> e94f02a7

            hit_iou = (particle_hit_valid & flow_hit_valid).sum(-1) / (particle_hit_valid | flow_hit_valid).sum(-1)

            matched = particle_valid & flow_valid & (hit_iou >= 0.75)

            particle_eff = particle_valid & matched

            # Fill the particle histograms
            for field, (_, bins, _) in plot_specs.items():
                particle_field = np.pad(targets[f"particle_{field}"], ((0, particle_pad_size),), constant_values=0.0)

                # Do overflow binning
                particle_field = np.clip(particle_field, bins[0], bins[-1])

                num_valid, _, _ = binned_statistic(particle_field, particle_valid, statistic="sum", bins=bins)
                num_eff, _, _ = binned_statistic(particle_field, particle_eff, statistic="sum", bins=bins)

                particle_total_valid[hit][field] += num_valid
                particle_total_eff[hit][field] += num_eff

    hit_aliases = {
        "vtxd": "VTXD",
        "trkr": "Tracker",
        "ecal": "ECAL",
        "hcal": "HCAL",
    }

    # Now plot everything
    for field, (alias, bins, scale) in plot_specs.items():
        for hit in hits:
            total_valid = particle_total_valid[hit][field]
            total_eff = particle_total_eff[hit][field]

            # Total effieicny is the total number of effieint particles /
            # total number of valid (i.e. reconstructable) particles
            eff = total_eff / total_valid
            eff_errors = bayesian_binomial_error(total_eff, total_valid)

            # Plot the efficiency
            fig, ax = plt.subplots()
            fig.set_size_inches(8, 3)

            plot_hist_to_ax(ax, eff, bins, eff_errors)

            ax.set_xlabel(f"Particle {alias}")
            ax.set_ylabel(f"Particle {hit_aliases[hit]} Efficiency")
            ax.set_xscale(scale)
            ax.legend()
            ax.grid(zorder=0, alpha=0.25, linestyle="--")

            fig.savefig(plot_save_dir / Path(f"part_{hit}_eff_{field}.png"))

        # Plot distributions of truth quantities
        fig, ax = plt.subplots()
        fig.set_size_inches(8, 3)

        plot_hist_to_ax(ax, total_valid, bins, vertical_lines=True)

        ax.set_xlabel(f"Particle {alias}")
        ax.set_ylabel("Count")
        ax.set_xscale(scale)
        ax.set_yscale("log")
        ax.legend()
        ax.grid(zorder=0, alpha=0.25, linestyle="--")

        fig.savefig(plot_save_dir / Path(f"part_{field}.png"))


if __name__ == "__main__":
    main()<|MERGE_RESOLUTION|>--- conflicted
+++ resolved
@@ -145,11 +145,7 @@
                 # The masks will have had the particle padding applied, but also the hit padding (since they are batched)
                 flow_hit_valid = preds[f"flow_{hit}_assignment/flow_{hit}_valid"][0][:, : len(hit_valid)]
 
-<<<<<<< HEAD
-            
-=======
             particle_valid &= particle_hit_valid.sum(-1) > 0
->>>>>>> e94f02a7
 
             hit_iou = (particle_hit_valid & flow_hit_valid).sum(-1) / (particle_hit_valid | flow_hit_valid).sum(-1)
 
