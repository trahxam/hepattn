# ruff: noqa: E501

from pathlib import Path

import h5py
import matplotlib.pyplot as plt
import numpy as np
import pandas as pd
import yaml
from scipy.stats import binned_statistic
from tqdm import tqdm

from hepattn.experiments.itk.data import ITkDataset
from hepattn.utils.eval_plots import bayesian_binomial_error, plot_hist_to_ax

plt.rcParams["figure.dpi"] = 300
plt.rcParams["font.size"] = 8
plt.rcParams["figure.constrained_layout.use"] = True


def sigmoid(x):
    return 1 / (1 + np.exp(-np.clip(x, -10, 10)))


def main():
    # Arguments for the evaluation
    # First specify the config which will provide things like input info etc
    config_path = Path("/share/rcifdata/maxhart/hepattn/src/hepattn/experiments/itk/configs/filtering_pixel.yaml")
    recon_max_eta = 4.0
    recon_min_pt = 1.0
    recon_min_num_pixel = 3.0

    # Now create the dataset
    config = yaml.safe_load(config_path.read_text())["data"]
    inputs = config["inputs"]

    # Add in extra target fields that will allow us to recompute reconstructability
    targets = config["targets"]
    targets["particle"] = ["pt", "eta", "phi"]
    targets["particle_pixel"] = []

    dataset = ITkDataset(
        dirpath=config["test_dir"],
        inputs=inputs,
        targets=targets,
        num_events=-1,
        hit_regions=config["hit_regions"],
        particle_min_pt=recon_min_pt,
        particle_max_abs_eta=recon_max_eta,
        particle_min_num_hits={"pixel": recon_min_num_pixel},
<<<<<<< HEAD
        event_max_num_particles=12000,
=======
        event_max_num_particles=10000,
>>>>>>> e94f02a7
    )

    # Give the test eval file we are evaluating and setup the file
    hit_eval_path = "/share/rcifdata/maxhart/hepattn/logs/ITk_filtering_pixel_region135_3pix_eta4_900mev_PE_20250629-T133325/ckpts/epoch=099-val_loss=0.43550_test_eval.h5"

    dump_path = Path("/share/rcifdata/maxhart/hepattn/src/hepattn/experiments/itk/eval_dump")

    # Define bins for particle retention rate under the nominal working point
    particle_bins = {"pt": np.linspace(0.5, 10.0, 32), "eta": np.linspace(-4, 4, 32), "phi": np.linspace(-np.pi, np.pi, 32)}
    particle_pre_counts = {field: np.zeros(len(particle_bins[field]) - 1) for field in particle_bins}
    particle_post_counts = {field: np.zeros(len(particle_bins[field]) - 1) for field in particle_bins}

    num_hits_pre = []
    num_recon_parts_pre = []

    working_points = [0.001, 0.005, 0.01, 0.025, 0.05, 0.1]
    wp_num_hits_post = {wp: [] for wp in working_points}
    wp_num_recon_parts_post = {wp: [] for wp in working_points}

    hit = "pixel"

    # Working point that is used for the bulk plots
    nominal_wp = 0.025

    # Iterate over the events
<<<<<<< HEAD
    for idx in tqdm(range(len(dataset.sample_ids))):
=======
    for idx in tqdm(range(10)):
>>>>>>> e94f02a7
        # Load the data from the event
        sample_id = dataset.sample_ids[idx]

        # Note we are using load event, so evenerying is numpy arrays that are unbatched
        inputs, targets = dataset.load_event(sample_id)

        with h5py.File(hit_eval_path, "r") as hit_eval_file:
            hit_logits = hit_eval_file[f"{sample_id}/outputs/final/{hit}_filter/{hit}_logit"][0]

        event_name = dataset.sample_ids_to_event_names[sample_id]
        dump_data_df = pd.DataFrame({
            "hit_id": inputs["pixel_hit_id"],
            "logit": hit_logits,
<<<<<<< HEAD
            "global_x": inputs["pixel_cluster_x"],
            "global_y": inputs["pixel_cluster_y"],
            "global_z": inputs["pixel_cluster_z"],
            })
=======
        })
>>>>>>> e94f02a7
        dump_data_df.to_csv(dump_path / f"{event_name}.csv", index=False)

        # Particles which are deemed reconstructable pre-filter
        particle_recon_pre = targets["particle_valid"]
        particle_hit_valid_pre = targets["particle_pixel_valid"]

        # Drop any invalid particles that are not reconstructable
        # The pt and eta cuts should be applied by the dataloader
        particle_hit_valid_pre = particle_hit_valid_pre[particle_recon_pre]
        particle_recon_pre = particle_recon_pre[particle_recon_pre]

        # Record number of reconstructable particles and hits before filtering
        num_hits_pre.append(particle_hit_valid_pre.shape[-1])
        num_recon_parts_pre.append(particle_recon_pre.sum())

        # Mark hits which pass the filter
        hit_filter_pred = sigmoid(hit_logits) >= nominal_wp

        # The post filter mask is just the pre filter mask, but with filtered hits removed
        particle_hit_valid_post = particle_hit_valid_pre & hit_filter_pred[None, :]
        particle_recon_post = particle_hit_valid_post.sum(-1) >= 3

        # Fill the particle histograms
        for field, bins in particle_bins.items():
            particle_field = targets[f"particle_{field}"][targets["particle_valid"]]

            post_count, _, _ = binned_statistic(particle_field, particle_recon_post, statistic="sum", bins=bins)
            pre_count, _, _ = binned_statistic(particle_field, particle_recon_pre, statistic="sum", bins=bins)

            particle_pre_counts[field] += pre_count
            particle_post_counts[field] += post_count

        # Now calculate metrics for different working points
        for working_point in working_points:
            # Mark hits which pass the filter under this new working point
            hit_filter_pred = sigmoid(hit_logits) >= working_point
            particle_hit_valid_post = particle_hit_valid_pre & hit_filter_pred[None, :]
            particle_recon_post = particle_hit_valid_post.sum(-1) >= 3

            wp_num_hits_post[working_point].append(hit_filter_pred.sum())
            wp_num_recon_parts_post[working_point].append(particle_recon_post.sum())

    plot_save_dir = Path(__file__).resolve().parent / Path("evalplots")

    fig, ax = plt.subplots()
    fig.set_size_inches(8, 4)

    for wp in working_points:
        frac_recon_parts_retained = np.array(wp_num_recon_parts_post[wp]) / np.array(num_recon_parts_pre)
        num_hits_post = wp_num_hits_post[wp]
        ax.errorbar(
            np.mean(num_hits_post),
            np.mean(frac_recon_parts_retained),
            yerr=np.std(frac_recon_parts_retained),
            xerr=np.std(num_hits_post),
            label=wp,
        )

    ax.set_xscale("log")
    ax.set_xlabel("Number of Hits Retained")
    ax.set_ylabel("Fraction of Reconstructable Particles Retained")

    ax.axvline(np.mean(num_hits_pre), color="gray", linestyle="-", label="No Filtering")
    ax.axvline(np.mean(num_hits_pre) - np.std(num_hits_pre), color="gray", linestyle="--")
    ax.axvline(np.mean(num_hits_pre) + np.std(num_hits_pre), color="gray", linestyle="--")

    ax.grid(alpha=0.25, linestyle="--")
    ax.legend()

    ax.set_xticks([5e4, 7.5e4, 1e5, 1.25e5, 1.5e5, 2.0e5, 2.5e5])

    fig.savefig(plot_save_dir / Path("wp_scan.png"))

    pre_count = particle_pre_counts["pt"]
    post_count = particle_post_counts["pt"]

    eff = post_count / pre_count
    eff_errors = bayesian_binomial_error(post_count, pre_count)

    fig, ax = plt.subplots()
    fig.set_size_inches(8, 2)

    plot_hist_to_ax(ax, eff, particle_bins["pt"], eff_errors)

    ax.set_xlabel("Truth Particle $p_T$ [GeV]")
    ax.set_ylabel("Fraction of Reconstructable \n Particles Retained")
    ax.set_ylim(0.99, 1.01)
    ax.grid(zorder=0, alpha=0.25, linestyle="--")

    fig.savefig(plot_save_dir / Path("particle_recon_pt.png"))

    pre_count = particle_pre_counts["eta"]
    post_count = particle_post_counts["eta"]

    eff = post_count / pre_count
    eff_errors = bayesian_binomial_error(post_count, pre_count)

    fig, ax = plt.subplots()
    fig.set_size_inches(8, 2)

    plot_hist_to_ax(ax, eff, particle_bins["eta"], eff_errors)

    ax.set_xlabel(r"Truth Particle $\eta$")
    ax.set_ylabel("Fraction of Reconstructable \n Particles Retained")
    ax.set_ylim(0.99, 1.0)
    ax.grid(zorder=0, alpha=0.25, linestyle="--")

    fig.savefig(plot_save_dir / Path("particle_recon_eta.png"))

    pre_count = particle_pre_counts["phi"]
    post_count = particle_post_counts["phi"]

    eff = post_count / pre_count
    eff_errors = bayesian_binomial_error(post_count, pre_count)

    fig, ax = plt.subplots()
    fig.set_size_inches(8, 2)

    plot_hist_to_ax(ax, eff, particle_bins["phi"], eff_errors)

    ax.set_xlabel(r"Truth Particle $\phi$")
    ax.set_ylabel("Fraction of Reconstructable \n Particles Retained")
    ax.set_ylim(0.99, 1.0)
    ax.grid(zorder=0, alpha=0.25, linestyle="--")

    fig.savefig(plot_save_dir / Path("particle_recon_phi.png"))


if __name__ == "__main__":
    main()<|MERGE_RESOLUTION|>--- conflicted
+++ resolved
@@ -48,11 +48,7 @@
         particle_min_pt=recon_min_pt,
         particle_max_abs_eta=recon_max_eta,
         particle_min_num_hits={"pixel": recon_min_num_pixel},
-<<<<<<< HEAD
-        event_max_num_particles=12000,
-=======
         event_max_num_particles=10000,
->>>>>>> e94f02a7
     )
 
     # Give the test eval file we are evaluating and setup the file
@@ -78,11 +74,7 @@
     nominal_wp = 0.025
 
     # Iterate over the events
-<<<<<<< HEAD
     for idx in tqdm(range(len(dataset.sample_ids))):
-=======
-    for idx in tqdm(range(10)):
->>>>>>> e94f02a7
         # Load the data from the event
         sample_id = dataset.sample_ids[idx]
 
@@ -96,14 +88,10 @@
         dump_data_df = pd.DataFrame({
             "hit_id": inputs["pixel_hit_id"],
             "logit": hit_logits,
-<<<<<<< HEAD
             "global_x": inputs["pixel_cluster_x"],
             "global_y": inputs["pixel_cluster_y"],
             "global_z": inputs["pixel_cluster_z"],
             })
-=======
-        })
->>>>>>> e94f02a7
         dump_data_df.to_csv(dump_path / f"{event_name}.csv", index=False)
 
         # Particles which are deemed reconstructable pre-filter
