name: TIDE_32trk_F32

data:
  batch_size: 100
  train_dir: data/tide/prepped/
  val_dir: data/tide/prepped/
  test_dir: data/tide/prepped/
  num_workers: 10
  num_train: 1000000
  num_test: 10000
  num_val: 10000
  precision: single

  # Minimum track pT in GeV
  track_min_pt: 1.0

  # Maximum track d0 in mm
  track_max_d0: 100.0

  # Minimum number of each hit type required to be on a track for it
  # to be deemed reconstructable / not dropped
  track_min_num_hits:
    pix: 2
    sct: 4

  # Maximum number of tracks allowed in an ROI before we drop the ROI
  roi_max_num_tracks: &num_tracks 32

  # The maximum number of tracks that can be dropped from track
  # cuts before we drop the entire ROI
  roi_max_num_dropped_tracks: 0

  inputs:
    pix:
      # Global coordinates of the cluster space point
      - x
      - y
      - z
      # Conformal coords
      - u
      - v
      # Cylindrical coords
      - s
      - r
      - theta
      - eta
      - phi
      # ROI axis location in detector coords
      - roi_eta
      - roi_phi
      - roi_theta
      - roi_z0
      # Coordinates in ROI frame
      - dtheta
      - deta
      - dphi
      # Module global orientation
      - mod_norm_x
      - mod_norm_y
      - mod_norm_z
      - mod_norm_phi
      - mod_norm_theta
      # Module coordinates
      - mod_x
      - mod_y
      - mod_z
      - mod_r
      - mod_theta
      - mod_eta
      - mod_phi
      # Module local coordinates
      #- mod_loc_x
      #- mod_loc_y
      # Pixel specific fields
      - log_charge
      - lshift
      - pitches
      - log_charge_matrix
    sct:
      # Global coordinates of the cluster space point
      - x
      - y
      - z
      # Conformal coords
      - u
      - v
      # Cylindrical coords
      - s
      - r
      - theta
      - eta
      - phi
      # ROI axis location in detector coords
      - roi_eta
      - roi_phi
      - roi_theta
      - roi_z0
      # Coordinates in ROI frame
      - dtheta
      - deta
      - dphi
      # Module global orientation
      - mod_norm_x
      - mod_norm_y
      - mod_norm_z
      - mod_norm_phi
      - mod_norm_theta
      # Module coordinates
      - mod_x
      - mod_y
      - mod_z
      - mod_r
      - mod_theta
      - mod_eta
      - mod_phi
      # Module local coordinates
      #- mod_loc_x
      #- mod_loc_y
      # SCT specific fields
      - side
      - width

  targets:
    sudo:
      # Track paramaters in global frame
      - pt
      - eta
      - phi
      - theta
      - z0
      - d0
      - q
      - qopt
      # Vertex location in global frame
      - vx
      - vy
      - vz
      # Track paramaters in ROI frame
      - dtheta
      - deta
      - dphi
      - dz0
      # Scaled fields for the regression
      - scaled_dz0
      - scaled_d0
      - scaled_qopt
      - scaled_dtheta
      - scaled_dphi
      # Pseudotrack specific fields
      - origin
      - bhad_pt
      - from_b
      - from_c
      - from_tau
      - from_other
      # Hit summary statistics
      - num_pix
      - num_sct
      - num_shared_pix
      - num_shared_sct
      - num_layer_0_pix
      - num_layer_1_pix
      - num_shared_layer_0_pix
      - num_shared_layer_1_pix

    sisp:
      # Track paramaters in global frame
      - pt
      - eta
      - phi
      - theta
      - z0
      - d0
      - q
      - qopt
      # Track paramaters in ROI frame
      - dtheta
      - deta
      - dphi
      - dz0
      # Vertex location in global frame
      - vx
      - vy
      - vz

    reco:
      # Track paramaters in global frame
      - pt
      - eta
      - phi
      - theta
      - z0
      - d0
      - q
      - qopt
      # Track paramaters in ROI frame
      - dtheta
      - deta
      - dphi
      - dz0
      # Vertex location in global frame
      - vx
      - vy
      - vz

    roi:
      - eta
      - phi
      - energy
      # Whether the ROI contains a b/c/tau/other
      - has_b
      - has_c
      - has_tau
      - has_other
      # Whether the ROI is marked as a b/c/tau/other
      - is_b
      - is_c
      - is_tau
      - is_other

    sudo_pix:
      - loc_x
      - loc_y
      - phi
      - theta
      - energy

    sudo_sct: []

# Training stuff here
trainer:
  max_epochs: 10
  accelerator: gpu
  devices: 1
  precision: 32
  log_every_n_steps: 10
  default_root_dir: logs
  gradient_clip_val: 0.1
  accumulate_grad_batches: 1
  enable_progress_bar: True
  val_check_interval: 1000

  # Specify loggers here
  logger:
    class_path: lightning.pytorch.loggers.CometLogger
    init_args:
      project_name: tide

  # Specify any callback here
  callbacks:
    - class_path: hepattn.callbacks.SaveConfig
    - class_path: hepattn.callbacks.Checkpoint
      init_args:
        monitor: train/loss
        every_n_train_steps: 1000
    - class_path: hepattn.callbacks.PredictionWriter
      init_args:
        write_inputs: false
        write_outputs: false
        write_preds: true
        write_targets: false
        write_losses: false
    - class_path: lightning.pytorch.callbacks.ModelSummary
    - class_path: lightning.pytorch.callbacks.LearningRateMonitor
    - class_path: lightning.pytorch.callbacks.TQDMProgressBar
      init_args:
        refresh_rate: 50

model:
  optimizer: lion

  lrs_config:
    initial: 1e-5
    max: 5e-5
    end: 1e-5
    pct_start: 0.01
    skip_scheduler: false
    weight_decay: 1e-5

  mtl: false

  model:
    class_path: hepattn.models.MaskFormer
    init_args:
      dim: &dim 256
      input_sort_field: phi
<<<<<<< HEAD
      use_attn_masks: true
      use_query_masks: false
=======
>>>>>>> e94f02a7
      target_object: sudo

      input_nets:
        class_path: torch.nn.ModuleList
        init_args:
          modules:
            - class_path: hepattn.models.InputNet
              init_args:
                input_name: pix
                fields:
                  # Coordinates in global frame
                  - x
                  - y
                  - z
                  - s
                  - r
                  - theta
                  - phi
                  # Coordinates relative to ROI axis
                  - dtheta
                  - dphi
                  # ROI axis location in detector coords
                  - roi_theta
                  - roi_phi
                  - roi_z0
                  # Module global orientation
                  - mod_norm_x
                  - mod_norm_y
                  - mod_norm_z
                  - mod_norm_phi
                  - mod_norm_theta
                  # Module coordinates
                  - mod_x
                  - mod_y
                  - mod_z
                  - mod_r
                  - mod_theta
                  - mod_phi
                  # Pixel specific fields
                  - log_charge
                  - lshift
                  - log_charge_matrix
                  - pitches
                net:
                  class_path: hepattn.models.Dense
                  init_args:
                    input_size: 81
                    output_size: *dim
                posenc:
                  class_path: hepattn.models.posenc.FourierPositionEncoder
                  init_args:
                    input_name: pix
                    dim: *dim
                    fields:
                      - x
                      - y
                      - z
                      - r
                      - dtheta
                      - dphi

            - class_path: hepattn.models.InputNet
              init_args:
                input_name: sct
                fields:
                  # Coordinates in global frame
                  - x
                  - y
                  - z
                  - s
                  - r
                  - theta
                  - phi
                  # Coordinates relative to ROI axis
                  - dtheta
                  - dphi
                  # ROI axis location in detector coords
                  - roi_theta
                  - roi_phi
                  - roi_z0
                  # Module global orientation
                  - mod_norm_x
                  - mod_norm_y
                  - mod_norm_z
                  - mod_norm_phi
                  - mod_norm_theta
                  # Module coordinates
                  - mod_x
                  - mod_y
                  - mod_z
                  - mod_r
                  - mod_theta
                  - mod_phi
                  # SCT specific fields
                  - side
                  - width
                net:
                  class_path: hepattn.models.Dense
                  init_args:
                    input_size: 25
                    output_size: *dim
                posenc:
                  class_path: hepattn.models.posenc.FourierPositionEncoder
                  init_args:
                    input_name: sct
                    dim: *dim
                    fields:
                      - x
                      - y
                      - z
                      - r
                      - dtheta
                      - dphi

      encoder:
        class_path: hepattn.models.Encoder
        init_args:
          num_layers: 4
          dim: *dim
          attn_type: torch

<<<<<<< HEAD
      num_decoder_layers: 4
      decoder_layer_config:
        dim: *dim
=======
      decoder:
        num_decoder_layers: 4
        num_queries: *num_tracks
>>>>>>> e94f02a7
        mask_attention: true
        use_query_masks: false
        decoder_layer_config:
          dim: *dim

      matcher:
        class_path: hepattn.models.matcher.Matcher
        init_args:
          default_solver: scipy
          adaptive_solver: false
          adaptive_check_interval: 1000

      tasks:
        class_path: torch.nn.ModuleList
        init_args:
          modules:
            - class_path: hepattn.models.task.ObjectValidTask
              init_args:
                name: pred_valid
                input_object: query
                output_object: pred
                target_object: sudo
                losses:
                  object_bce: 1.0
                costs:
                  object_bce: 10.0
                dim: *dim
                null_weight: 1.0
                mask_queries: false

            - class_path: hepattn.models.task.ObjectHitMaskTask
              init_args:
                name: pred_pix_assignment
                input_hit: pix
                input_object: query
                output_object: pred
                target_object: sudo
                losses:
                  mask_bce: 10.0
                costs:
                  mask_bce: 10.0
                dim: *dim
                null_weight: 1.0

            - class_path: hepattn.models.task.ObjectHitMaskTask
              init_args:
                name: pred_sct_assignment
                input_hit: sct
                input_object: query
                output_object: pred
                target_object: sudo
                losses:
                  mask_bce: 5.0
                costs:
                  mask_bce: 5.0
                dim: *dim
                null_weight: 1.0<|MERGE_RESOLUTION|>--- conflicted
+++ resolved
@@ -284,11 +284,6 @@
     init_args:
       dim: &dim 256
       input_sort_field: phi
-<<<<<<< HEAD
-      use_attn_masks: true
-      use_query_masks: false
-=======
->>>>>>> e94f02a7
       target_object: sudo
 
       input_nets:
@@ -410,15 +405,9 @@
           dim: *dim
           attn_type: torch
 
-<<<<<<< HEAD
-      num_decoder_layers: 4
-      decoder_layer_config:
-        dim: *dim
-=======
       decoder:
         num_decoder_layers: 4
         num_queries: *num_tracks
->>>>>>> e94f02a7
         mask_attention: true
         use_query_masks: false
         decoder_layer_config:
