--- conflicted
+++ resolved
@@ -62,18 +62,10 @@
 
 def pad_to_size(x: Tensor, target_shape: tuple, pad_value: float) -> Tensor:
     """
-<<<<<<< HEAD
-    Pads a tensor to a specified target shape with a constant value.
-    The function creates a new tensor of shape target_shape, fills it with pad_value,
-    and copies the values from the input tensor x into the upper-left corner
-    (i.e., starting from index 0 along each dimension). The shape of x must not
-    exceed the target shape in any dimension.
-=======
     Pads a tensor `x` to exactly match `target_shape`, using `pad_value`.
     Works even if some dimensions of `x` are zero. If x is already the
     right shape, returns x unchanged. If any dimension of x is bigger
     than target_shape, raises a ValueError.
->>>>>>> 4d1f84b5
 
     Parameters
     ----------
@@ -85,20 +77,12 @@
     pad_value : float or int
         The constant value to use for padding.
 
-<<<<<<< HEAD
-    Returns
-    -------
-    torch.Tensor
-        A tensor of shape target_shape, with x copied into the top-left region and
-        remaining elements filled with pad_value.
-=======
     Returns:
         torch.Tensor of shape `target_shape`, where the upper left block is x
         and the rest is `pad_value`.
 
     Raises:
         ValueError if len(target_shape) != x.dim() or if any target < current
->>>>>>> 4d1f84b5
     """
     current_shape = tuple(x.shape)
     if len(target_shape) != x.dim():
