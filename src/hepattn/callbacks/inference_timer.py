--- conflicted
+++ resolved
@@ -1,8 +1,8 @@
+import warnings
 from pathlib import Path
 
 import numpy as np
 import torch
-import warnings
 from lightning import Callback
 
 from hepattn.utils.cuda_timer import cuda_timer
@@ -34,10 +34,7 @@
             self.mean_time = self.times.mean().item()
             self.std_time = self.times.std().item()
         else:
-            warnings.warn(
-                f"Inference timer did not get enough steps to clear " + \
-                f"the warm start period of {self.n_warm_start} steps"
-                )
+            warnings.warn("Inference timer did not get enough steps to clear " + f"the warm start period of {self.n_warm_start} steps")
 
         self.times_path = Path(trainer.log_dir) / "times"
         self.times_path.mkdir(parents=True, exist_ok=True)
@@ -47,14 +44,7 @@
 
     def teardown(self, trainer, pl_module, stage):  # noqa: ARG002
         if len(self.times):
-<<<<<<< HEAD
-=======
             print("-" * 80)
             print(f"Mean inference time: {self.mean_time:.2f} ± {self.std_time:.2f} ms")
-<<<<<<< HEAD
-            print(f"Saved timing info to {self.times_path}")
-=======
             print(f"Saved timing info to {self.times_path!r}")
->>>>>>> upstream/main
->>>>>>> edc814ad
             print("-" * 80)