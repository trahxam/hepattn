--- conflicted
+++ resolved
@@ -3,10 +3,7 @@
 
 class Compile(Callback):
     def setup(self, trainer, pl_module, stage):
-<<<<<<< HEAD
-=======
         self.trainer = trainer
->>>>>>> 3f54b47b
         self.compile(pl_module)
 
     def compile(self, module):
