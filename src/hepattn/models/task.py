from abc import ABC, abstractmethod
from typing import Literal

import torch
import math
from torch import Tensor, nn

from hepattn.models.dense import Dense
from hepattn.models.loss import cost_fns, focal_loss, loss_fns


class Task(nn.Module, ABC):
    def __init__(self):
        super().__init__()
        self.has_intermediate_loss = False

    @abstractmethod
    def forward(self, x: dict[str, Tensor]) -> dict[str, Tensor]:
        """Compute the forward pass of the task."""

    @abstractmethod
    def predict(self, outputs: dict[str, Tensor], **kwargs) -> dict[str, Tensor]:
        """Return predictions from model outputs."""

    @abstractmethod
    def loss(self, outputs: dict[str, Tensor], targets: dict[str, Tensor]) -> dict[str, Tensor]:
        """Compute loss between outputs and targets."""

    def cost(self, outputs: dict[str, Tensor], targets: dict[str, Tensor], **kwargs) -> dict[str, Tensor]:
        return {}

    def attn_mask(self, outputs, **kwargs):
        return {}

    def key_mask(self, outputs, **kwargs):
        return {}

    def query_mask(self, outputs, **kwargs):
        return None


class ObjectValidTask(Task):
    def __init__(
        self,
        name: str,
        input_object: str,
        output_object: str,
        target_object: str,
        losses: dict[str, float],
        costs: dict[str, float],
        dim: int,
        null_weight: float = 1.0,
        mask_queries: bool = False,
    ):
        """Task used for classifying whether object candidates / seeds should be
        taken as reconstructed / pred objects or not.

        Parameters
        ----------
        name : str
            Name of the task - will be used as the key to separate task outputs.
        input_object : str
            Name of the input object object
        output_object : str
            Name of the output object object which will denote if the predicted object slot is used or not.
        target_object: str
            Name of the target object object that we want to predict is valid or not.
        losses : dict[str, float]
            Dict specifying which losses to use. Keys denote the loss function name,
            whiel value denotes loss weight.
        costs : dict[str, float]
            Dict specifying which costs to use. Keys denote the cost function name,
            whiel value denotes cost weight.
        dim : int
            Embedding dimension of the input objects.
        null_weight : float
            Weight applied to the null class in the loss. Useful if many instances of
            the target class are null, and we need to reweight to overcome class imbalance.
        """
        super().__init__()

        self.name = name
        self.input_object = input_object
        self.output_object = output_object
        self.target_object = target_object
        self.losses = losses
        self.costs = costs
        self.dim = dim
        self.null_weight = null_weight
        self.mask_queries = mask_queries

        # Internal
        self.inputs = [input_object + "_embed"]
        self.outputs = [output_object + "_logit"]
        self.net = Dense(dim, 1)

    def forward(self, x: dict[str, Tensor]) -> dict[str, Tensor]:
        # Network projects the embedding down into a scalar
        x_logit = self.net(x[self.input_object + "_embed"])
        return {self.output_object + "_logit": x_logit.squeeze(-1)}

    def predict(self, outputs, threshold=0.5):
        # Objects that have a predicted probability aove the threshold are marked as predicted to exist
        return {self.output_object + "_valid": outputs[self.output_object + "_logit"].detach().sigmoid() >= threshold}

    def cost(self, outputs, targets):
        output = outputs[self.output_object + "_logit"].detach().to(torch.float32)
        target = targets[self.target_object + "_valid"].to(torch.float32)
        costs = {}
        for cost_fn, cost_weight in self.costs.items():
            costs[cost_fn] = cost_weight * cost_fns[cost_fn](output, target)
<<<<<<< HEAD
            # Set the costs of invalid objects to be (basically) inf
            # costs[cost_fn][~targets[self.target_object + "_valid"].unsqueeze(-2).expand_as(costs[cost_fn])] = COST_PAD_VALUE
=======
>>>>>>> 4d1f84b5
        return costs

    def loss(self, outputs, targets):
        losses = {}
        output = outputs[self.output_object + "_logit"]
        target = targets[self.target_object + "_valid"].type_as(output)
        weight = target + self.null_weight * (1 - target)
        # Calculate the loss from each specified loss function.
        for loss_fn, loss_weight in self.losses.items():
            losses[loss_fn] = loss_weight * loss_fns[loss_fn](output, target, mask=None, weight=weight)
        return losses

    def query_mask(self, outputs, threshold=0.1):
        if not self.mask_queries:
            return None

        return outputs[self.output_object + "_logit"].detach().sigmoid() >= threshold


class HitFilterTask(Task):
    def __init__(
        self,
        name: str,
        hit_name: str,
        target_field: str,
        dim: int,
        threshold: float = 0.1,
        mask_keys: bool = False,
        loss_fn: Literal["bce", "focal", "both"] = "bce",
    ):
        """Task used for classifying whether hits belong to reconstructable objects or not."""
        super().__init__()

        self.name = name
        self.hit_name = hit_name
        self.target_field = target_field
        self.dim = dim
        self.threshold = threshold
        self.loss_fn = loss_fn
        self.mask_keys = mask_keys

        # Internal
        self.input_objects = [f"{hit_name}_embed"]
        self.net = Dense(dim, 1)

    def forward(self, x: dict[str, Tensor]) -> dict[str, Tensor]:
        x_logit = self.net(x[f"{self.hit_name}_embed"])
        return {f"{self.hit_name}_logit": x_logit.squeeze(-1)}

    def predict(self, outputs: dict) -> dict:
        return {f"{self.hit_name}_{self.target_field}": outputs[f"{self.hit_name}_logit"].sigmoid() >= self.threshold}

    def loss(self, outputs: dict, targets: dict) -> dict:
        # Pick out the field that denotes whether a hit is on a reconstructable object or not
        output = outputs[f"{self.input_object}_logit"]
        target = targets[f"{self.input_object}_{self.target_field}"].type_as(output)

        # Calculate the BCE loss with class weighting
        if self.loss_fn == "bce":
            weight = 1 / target.float().mean()
            loss = nn.functional.binary_cross_entropy_with_logits(output, target, pos_weight=weight)
            return {f"{self.input_object}_{self.loss_fn}": loss}
        if self.loss_fn == "focal":
            loss = focal_loss(output, target)
            return {f"{self.input_object}_{self.loss_fn}": loss}
        if self.loss_fn == "both":
            weight = 1 / target.float().mean()
            bce_loss = nn.functional.binary_cross_entropy_with_logits(output, target, pos_weight=weight)
            focal_loss_value = focal_loss(output, target)
            return {
                f"{self.input_object}_bce": bce_loss,
                f"{self.input_object}_focal": focal_loss_value,
            }
        raise ValueError(f"Unknown loss function: {self.loss_fn}")

    def key_mask(self, outputs, threshold=0.1):
        if not self.mask_keys:
            return {}

        return {self.input_object: outputs[f"{self.input_object}_logit"].detach().sigmoid() >= threshold}


class ObjectHitMaskTask(Task):
    def __init__(
        self,
        name: str,
        input_hit: str,
        input_object: str,
        output_object: str,
        target_object: str,
        losses: dict[str, float],
        costs: dict[str, float],
        dim: int,
        null_weight: float = 1.0,
        mask_attn: bool = True,
        target_field: str = "valid",
    ):
        super().__init__()



        self.name = name
        self.input_hit = input_hit
        self.input_object = input_object
        self.output_object = output_object
        self.target_object = target_object
        self.target_field = target_field

        self.losses = losses
        self.costs = costs
        self.dim = dim
        self.null_weight = null_weight
        self.mask_attn = mask_attn
        self.has_intermediate_loss = mask_attn

        self.output_object_hit = output_object + "_" + input_hit
        self.target_object_hit = target_object + "_" + input_hit
        self.inputs = [input_object + "_embed", input_hit + "_embed"]
        self.outputs = [self.output_object_hit + "_logit"]
        self.hit_net = Dense(dim, dim)
        self.object_net = Dense(dim, dim)

    def forward(self, x: dict[str, Tensor]) -> dict[str, Tensor]:
        # Produce new task-specific embeddings for the hits and objects
        x_object = self.object_net(x[self.input_object + "_embed"])
        x_hit = self.hit_net(x[self.input_hit + "_embed"])

        # Object-hit probability is the dot product between the hit and object embedding
        object_hit_logit = torch.einsum("bnc,bmc->bnm", x_object, x_hit)

        # Zero out entries for any hit slots that are not valid
        object_hit_logit[~x[self.input_hit + "_valid"].unsqueeze(-2).expand_as(object_hit_logit)] = torch.finfo(object_hit_logit.dtype).min

        return {self.output_object_hit + "_logit": object_hit_logit}

    def attn_mask(self, outputs, threshold=0.1):
        if not self.mask_attn:
            return {}

        attn_mask = outputs[self.output_object_hit + "_logit"].detach().sigmoid() >= threshold

        # If the attn mask is completely padded for a given entry, unpad it - tested and is required (?)
        # TODO: See if the query masking stops this from being necessary
        attn_mask[torch.where(torch.all(attn_mask, dim=-1))] = False

        return {self.input_hit: attn_mask}

    def predict(self, outputs, threshold=0.5):
        # Object-hit pairs that have a predicted probability above the threshold are predicted as being associated to one-another
        return {self.output_object_hit + "_valid": outputs[self.output_object_hit + "_logit"].detach().sigmoid() >= threshold}

    def cost(self, outputs, targets):
        output = outputs[self.output_object_hit + "_logit"].detach().to(torch.float32)
        target = targets[self.target_object_hit + "_" + self.target_field].to(torch.float32)

        costs = {}
        for cost_fn, cost_weight in self.costs.items():
            costs[cost_fn] = cost_weight * cost_fns[cost_fn](output, target)
<<<<<<< HEAD
            # Set the costs of invalid objects to be (basically) inf
            costs[cost_fn][~targets[self.target_object + "_valid"].unsqueeze(-2).expand_as(costs[cost_fn])] = COST_PAD_VALUE
=======
>>>>>>> 4d1f84b5
        return costs

    def loss(self, outputs, targets):
        output = outputs[self.output_object_hit + "_logit"]
        target = targets[self.target_object_hit + "_" + self.target_field].type_as(output)

        # Build a padding mask for object-hit pairs
        hit_pad = targets[self.input_hit + "_valid"].unsqueeze(-2).expand_as(target)
        object_pad = targets[self.target_object + "_valid"].unsqueeze(-1).expand_as(target)
        # An object-hit is valid slot if both its object and hit are valid slots
        # TODO: Maybe calling this a mask is confusing since true entries are
        object_hit_mask = object_pad & hit_pad

        weight = target + self.null_weight * (1 - target)

        losses = {}
        for loss_fn, loss_weight in self.losses.items():
            loss = loss_fns[loss_fn](output, target, mask=object_hit_mask, weight=weight)
            losses[loss_fn] = loss_weight * loss
        return losses


class RegressionTask(Task):
    def __init__(
        self,
        name: str,
        output_object: str,
        target_object: str,
        fields: list[str],
        loss_weight: float,
        cost_weight: float,
    ):
        super().__init__()

        self.name = name
        self.output_object = output_object
        self.target_object = target_object
        self.fields = fields
        self.loss_weight = loss_weight
        self.cost_weight = cost_weight
        self.k = len(fields)
        # For standard regression number of DoFs is just the number of targets
        self.ndofs = self.k

    def forward(self, x: dict[str, Tensor]) -> dict[str, Tensor]:
        # For a standard regression task, the raw network output is the final prediction
        latent = self.latent(x)
        return {self.output_object + "_regr": latent}

    def predict(self, outputs):
        # Split the regression vectior into the separate fields
        latent = outputs[self.output_object + "_regr"]
        return {self.output_object + "_" + field: latent[..., i] for i, field in enumerate(self.fields)}

    def loss(self, outputs, targets):
        target = torch.stack([targets[self.target_object + "_" + field] for field in self.fields], dim=-1)
        output = outputs[self.output_object + "_regr"]

        # Only compute loss for valid targets
        mask = targets[self.target_object + "_valid"].clone()
        target = target[mask]
        output = output[mask]

        # Compute the loss
        loss = torch.nn.functional.smooth_l1_loss(output, target, reduction="none")

        # Average over all the objects
        loss = torch.mean(loss, dim=-1)

        # Compute the regression loss only for valid objects
        return {"smooth_l1": self.loss_weight * loss.mean()}

    def metrics(self, preds, targets):
        metrics = {}
        for field in self.fields:
            # Get the target and prediction only for valid targets
            pred = preds[self.output_object + "_" + field][targets[self.target_object + "_valid"]]
            target = targets[self.target_object + "_" + field][targets[self.target_object + "_valid"]]
            # Get the error between the prediction and target for this field
            err = pred - target
            # Compute the RMSE and log it
            metrics[field + "_rmse"] = torch.sqrt(torch.mean(torch.square(err)))
            # Compute the relative error / resolution and log it
            metrics[field + "_mean_rel_err"] = torch.mean(err / target)
            metrics[field + "_std_rel_err"] = torch.std(err / target)

        return metrics


class GaussianRegressionTask(Task):
    def __init__(
        self,
        name: str,
        output_object: str,
        target_object: str,
        fields: list[str],
        loss_weight: float,
        cost_weight: float,
    ):
        super().__init__()

        self.name = name
        self.output_object = output_object
        self.target_object = target_object
        self.fields = fields
        self.loss_weight = loss_weight
        self.cost_weight = cost_weight
        self.k = len(fields)
        # For multivaraite gaussian case we have extra DoFs from the variance and covariance terms
        self.ndofs = self.k + int(self.k*(self.k+1)/2)
        self.likelihood_norm = self.k * 0.5 * math.log(2 * math.pi)

    def forward(self, x: dict[str, Tensor]) -> dict[str, Tensor]:
        latent = self.latent(x)
        k = self.k
        triu_idx = torch.triu_indices(k, k, device=latent.device)

        # Mean vector
        mu = latent[...,:k]
        # Upper-diagonal Cholesky decomposition of the precision matrix
        U = torch.zeros(latent.size()[:-1] + torch.Size((k, k)), device=latent.device)
        U[...,triu_idx[0,:],triu_idx[1,:]] = latent[...,k:]

        Ubar = U.clone()
        # Make sure the diagonal entries are positive (as variance is always positive)
        Ubar[...,torch.arange(k),torch.arange(k)] = torch.exp(U[...,torch.arange(k),torch.arange(k)])

        return {
            self.output_object + "_mu": mu,
            self.output_object + "_U": U,
            self.output_object + "_Ubar": Ubar
        }

    def predict(self, outputs: dict[str, Tensor]) -> dict[str, Tensor]:
        preds = outputs
        mu = outputs[self.output_object + "_mu"]
        Ubar = outputs[self.output_object + "_Ubar"]
        U = outputs[self.output_object + "_U"]

        # Calculate the precision matrix
        precs = torch.einsum("...kj,...kl->...jl", Ubar, Ubar)

        # Get the predicted mean for each field
        for i, field in enumerate(self.fields):
            preds[self.output_object + "_" + field] = mu[...,i]

        # Get the predicted precision for each field and the predicted covariance / coprecision
        for i, field_i in enumerate(self.fields):
            for j, field_j in enumerate(self.fields):
                if i > j: continue
                preds[field_i + "_" + field_j + "_prec"] = precs[...,i,j]

        return preds

    def loss(self, outputs: dict[str, Tensor], targets: dict[str, Tensor]) -> dict[str, Tensor]:
        y = torch.stack([targets[self.target_object + "_" + field] for field in self.fields], dim=-1)

        # Compute the standardised score vector between the targets and the predicted distribution paramaters
        z = torch.einsum("...ij,...j->...i", outputs[self.output_object + "_Ubar"], y - outputs[self.output_object + "_mu"])
        # Compute the NLL from the score vector
        zsq = torch.einsum("...i,...i->...", z, z)
        jac = torch.sum(torch.diagonal(outputs[self.output_object + "_U"], offset=0, dim1=-2, dim2=-1), dim=-1)
        log_likelihood = self.likelihood_norm - 0.5 * zsq + jac

        # Only compute NLL for valid tracks or track-hit pairs
        # nll = nll[targets[self.target_object + "_valid"]]
        log_likelihood = log_likelihood * targets[self.target_object + "_valid"].type_as(log_likelihood)
        # Take the average and apply the task weight
        return {"nll":  -self.loss_weight * log_likelihood.mean()}

    def metrics(self, preds: dict[str, Tensor], targets: dict[str, Tensor]) -> dict[str, Tensor]:
        y = torch.stack([targets[self.target_object + "_" + field] for field in self.fields], dim=-1) # Point target
        res = y - preds[self.output_object + "_mu"] # Residual
        z = torch.einsum("...ij,...j->...i", preds[self.output_object + "_Ubar"], res) # Scaled resdiaul / z score

        # Select only values that havea valid target
        valid_mask = targets[self.target_object + "_valid"]

        metrics = {}
        for i, field in enumerate(self.fields):
            metrics[field + "_rmse"] = torch.sqrt(torch.mean(torch.square(res[...,i][valid_mask])))
            # The mean and standard deviation of the pulls to check predictions are calibrated
            metrics[field + "_pull_mean"] = torch.mean(z[...,i][valid_mask])
            metrics[field + "_pull_std"] = torch.std(z[...,i][valid_mask])

        return metrics


class ObjectGaussianRegressionTask(GaussianRegressionTask):
    def __init__(
        self,
        name: str,
        input_object: str,
        output_object: str,
        target_object: str,
        fields: list[str],
        loss_weight: float,
        cost_weight: float,
        dim: int,
    ):
        super().__init__(name, output_object, target_object, fields, loss_weight, cost_weight)

        self.input_object = input_object
        self.inputs = [input_object + "_embed"]
        self.outputs = [
            output_object + "_mu",
            output_object + "_Ubar",
            output_object + "_U",            
            ]

        self.dim = dim
        self.net = Dense(self.dim, self.ndofs)

    def latent(self, x: dict[str, Tensor]) -> Tensor:
        return self.net(x[self.input_object + "_embed"])

    def cost(self, outputs, targets):
        mu = outputs[self.output_object + "_mu"].to(torch.float32) # (B, N, D)
        Ubar = outputs[self.output_object + "_Ubar"].to(torch.float32) # (B, N, D, D)
        U = outputs[self.output_object + "_U"].to(torch.float32)
        y = torch.stack([targets[self.target_object + "_" + field] for field in self.fields], dim=-1).to(torch.float32) # (B, N, D)
        
        # Now we need compute the Gaussian NLL for every target/pred pair, remember costs have shape (batch, pred, true)
        num_objects = y.shape[1] # num_objects = N
        mu = mu.unsqueeze(2).expand(-1, -1, num_objects, -1) # (B, N, N, D)
        Ubar = Ubar.unsqueeze(2).expand(-1, -1, num_objects, -1, -1) # (B, N, N, D, D)
        U = U.unsqueeze(2).expand(-1, -1, num_objects, -1, -1)
        diagU = torch.diagonal(U, offset=0, dim1=-2, dim2=-1) # (B, N, N, D)
        y = y.unsqueeze(1).expand(-1, num_objects, -1, -1) # (B, N, N, D)

        # Compute the standardised score vector between the targets and the predicted distribution paramaters
        z = torch.einsum("...ij,...j->...i", Ubar, y - mu) # (B, N, N, D)
        # Compute the NLL from the score vector
        zsq = torch.einsum("...i,...i->...", z, z) # (B, N, N)
        jac = torch.sum(diagU, dim=-1) # (B, N, N)

        log_likelihood = self.likelihood_norm -0.5 * zsq + jac
        log_likelihood = log_likelihood * targets[f"{self.target_object}_valid"].unsqueeze(1).type_as(log_likelihood)
        costs = -log_likelihood

        return {"nll": self.cost_weight * costs}


class ObjectRegressionTask(RegressionTask):
    def __init__(
        self,
        name: str,
        input_object: str,
        output_object: str,
        target_object: str,
        fields: list[str],
        loss_weight: float,
        cost_weight: float,
        dim: int,
    ):
        super().__init__(name, output_object, target_object, fields, loss_weight, cost_weight)

        self.input_object = input_object
        self.inputs = [input_object + "_embed"]
        self.outputs = [output_object + "_regr"]

        self.dim = dim
        self.net = Dense(self.dim, self.ndofs)

    def latent(self, x: dict[str, Tensor]) -> Tensor:
        return self.net(x[self.input_object + "_embed"])

    def cost(self, outputs, targets):
        output = outputs[self.output_object + "_regr"].detach().to(torch.float32)
        target = torch.stack([targets[self.target_object + "_" + field] for field in self.fields], dim=-1).to(torch.float32)
        num_objects = output.shape[1]
        # Index from the front so it works for both object and mask regression
        # The expand is not necessary but stops a broadcasting warning from smooth_l1_loss
        costs = torch.nn.functional.smooth_l1_loss(
            output.unsqueeze(2).expand(-1, -1, num_objects, -1),
            target.unsqueeze(1).expand(-1, num_objects, -1, -1),
            reduction="none",
            )
        # Average over the regression fields dimension
        costs = costs.mean(-1)
        # Set the costs of invalid objects to be inf
        # costs[~targets[self.target_object + "_valid"].unsqueeze(-2).expand_as(costs)] = COST_PAD_VALUE
        return {"regr_smooth_l1": self.cost_weight * costs}


class ObjectHitRegressionTask(RegressionTask):
    def __init__(
        self,
        name: str,
        input_hit: str,
        input_object: str,
        output_object: str,
        target_object: str,
        fields: list[str],
        loss_weight: float,
        cost_weight: float,
        dim: int,
    ):
        super().__init__(name, output_object, target_object, fields, loss_weight, cost_weight)

        self.input_hit = input_hit
        self.input_object = input_object

        self.inputs = [input_object + "_embed", input_hit + "_embed"]
        self.outputs = [self.output_object + "_regr"]

        self.dim = dim
        self.dim_per_dof = self.dim // self.ndofs

        self.hit_net = Dense(dim, self.ndofs * self.dim_per_dof)
        self.object_net = Dense(dim, self.ndofs * self.dim_per_dof)

    def latent(self, x: dict[str, Tensor]) -> Tensor:
        # Embed the hits and tracks and reshape so we have a separate embedding for each DoF
        x_obj = self.object_net(x[self.input_object + "_embed"])
        x_hit = self.hit_net(x[self.input_hit + "_embed"])

        x_obj = x_obj.reshape(x_obj.size()[:-1] + torch.Size((self.ndofs, self.dim_per_dof)))  # Shape BNDE
        x_hit = x_hit.reshape(x_hit.size()[:-1] + torch.Size((self.ndofs, self.dim_per_dof)))  # Shape BMDE

        # Take the dot product between the hits and tracks over the last embedding dimension so we are left
        # with just a scalar for each degree of freedom
        x_obj_hit = torch.einsum("...nie,...mie->...nmi", x_obj, x_hit)  # Shape BNMD

        # Shape of padding goes BM -> B1M -> B1M1 -> BNMD
        x_obj_hit = x_obj_hit * x[self.input_hit + "_valid"].unsqueeze(-2).unsqueeze(-1).expand_as(x_obj_hit).float()
        return x_obj_hit


class ClassificationTask(Task):
    def __init__(
        self,
        name: str,
        input_object: str,
        output_object: str,
        target_object: str,
        classes: list[str],
        dim: int,
        class_weights: dict[str, float] | None = None,
        loss_weight: float = 1.0,
        multilabel: bool = False,
        permute_loss: bool = True,
    ):
        super().__init__()

        self.name = name
        self.input_object = input_object
        self.output_object = output_object
        self.target_object = target_object
        self.classes = classes
        self.dim = dim
        self.class_weights = class_weights
        self.loss_weight = loss_weight
        self.multilabel = multilabel
        self.class_net = Dense(dim, len(classes))
        self.permute_loss = permute_loss

        if self.class_weights is not None:
            self.class_weights_values = torch.tensor([class_weights[class_name] for class_name in self.classes])

        self.inputs = [input_object + "_embed"]
        self.outputs = [output_object + "_logits"]

    def forward(self, x: dict[str, Tensor]) -> dict[str, Tensor]:
        # Now get the class logits from the embedding (..., N, ) -> (..., E)
        x = self.class_net(x[f"{self.input_object}_embed"])
        return {f"{self.output_object}_logits": x}

    def predict(self, outputs, threshold=0.5):
        # Split the regression vectior into the separate fields
        logits = outputs[self.output_object + "_logits"].detach()
        if self.multilabel:
            predictions = torch.nn.functional.sigmoid(logits) >= threshold
        else:
            predictions = torch.nn.functional.one_hot(torch.argmax(logits, dim=-1), num_classes=len(self.classes))
        return {self.output_object + "_" + class_name: predictions[..., i] for i, class_name in enumerate(self.classes)}

    def loss(self, outputs, targets):
        # Get the targets and predictions
        target = torch.stack([targets[self.target_object + "_" + class_name] for class_name in self.classes], dim=-1)
        logits = outputs[f"{self.output_object}_logits"]

        # Put the class weights into a tensor with the correct dtype
        class_weights = None
        if self.class_weights is not None:
            class_weights = self.class_weights_values.type_as(target)

        # Compute the loss, using the class weights
        # losses = torch.nn.functional.binary_cross_entropy_with_logits(logits, target, pos_weight=class_weights, reduction="none")
        losses = torch.nn.functional.cross_entropy(
            logits.view(-1, logits.shape[-1]),
            target.view(-1, target.shape[-1]),
            weight=class_weights,
            reduction="none",
        )

        # Only consider valid targets
        losses = losses[targets[f"{self.target_object}_valid"].view(-1)]
        return {"bce": self.loss_weight * losses.mean()}

    def metrics(self, preds, targets):
        metrics = {}
        for class_name in self.classes:
            target = targets[f"{self.target_object}_{class_name}"][targets[f"{self.target_object}_valid"]].bool()
            pred = preds[f"{self.output_object}_{class_name}"][targets[f"{self.target_object}_valid"]].bool()

            metrics[f"{class_name}_eff"] = (target & pred).sum() / target.sum()
            metrics[f"{class_name}_pur"] = (target & pred).sum() / pred.sum()

        return metrics<|MERGE_RESOLUTION|>--- conflicted
+++ resolved
@@ -109,11 +109,6 @@
         costs = {}
         for cost_fn, cost_weight in self.costs.items():
             costs[cost_fn] = cost_weight * cost_fns[cost_fn](output, target)
-<<<<<<< HEAD
-            # Set the costs of invalid objects to be (basically) inf
-            # costs[cost_fn][~targets[self.target_object + "_valid"].unsqueeze(-2).expand_as(costs[cost_fn])] = COST_PAD_VALUE
-=======
->>>>>>> 4d1f84b5
         return costs
 
     def loss(self, outputs, targets):
@@ -272,11 +267,6 @@
         costs = {}
         for cost_fn, cost_weight in self.costs.items():
             costs[cost_fn] = cost_weight * cost_fns[cost_fn](output, target)
-<<<<<<< HEAD
-            # Set the costs of invalid objects to be (basically) inf
-            costs[cost_fn][~targets[self.target_object + "_valid"].unsqueeze(-2).expand_as(costs[cost_fn])] = COST_PAD_VALUE
-=======
->>>>>>> 4d1f84b5
         return costs
 
     def loss(self, outputs, targets):
