--- conflicted
+++ resolved
@@ -78,20 +78,11 @@
 
             # These slices can be used to pick out specific
             # objects after we have merged them all together
-<<<<<<< HEAD
-            # TODO: Clean this up
-            device = inputs[input_name + "_valid"].device
-            key_is_input = torch.cat(
-                [torch.full((inputs[i + "_valid"].shape[-1],), i == input_name, device=device) for i in self.input_names], dim=-1
-            )
-            x[f"key_is_{input_name}"] = key_is_input.unsqueeze(0).expand(batch_size, -1)
-=======
             # Only needed when not doing unified decoding
             if not self.unified_decoding:
                 device = inputs[input_name + "_valid"].device
                 mask = torch.cat([torch.full((inputs[i + "_valid"].shape[-1],), i == input_name, device=device) for i in self.input_names], dim=-1)
                 x[f"key_is_{input_name}"] = mask.unsqueeze(0).expand(batch_size, -1)
->>>>>>> 0505d683
 
         # Merge the input constituents and the padding mask into a single set
         x["key_embed"] = torch.concatenate([x[input_name + "_embed"] for input_name in self.input_names], dim=-2)
