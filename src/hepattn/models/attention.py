--- conflicted
+++ resolved
@@ -1,13 +1,8 @@
 import torch
-<<<<<<< HEAD
-from flash_attn import flash_attn_func, flash_attn_varlen_func
-from torch import BoolTensor, FloatTensor, HalfTensor, BFloat16Tensor, Size, Tensor, nn
-=======
 import torch.nn.functional as F
 from flash_attn import flash_attn_func, flash_attn_varlen_func
 from flash_attn.bert_padding import pad_input, unpad_input
 from torch import BoolTensor, Size, Tensor, nn
->>>>>>> 3f54b47b
 from torch.nn.attention.flex_attention import BlockMask, _score_mod_signature, flex_attention
 from torch.nn.functional import scaled_dot_product_attention
 
@@ -44,14 +39,6 @@
     "flash-varlen",
 ]
 
-<<<<<<< HEAD
-# Which attention types support attention biases
-ATTN_BIAS_ATTN_TYPES = [
-    "torch",
-]
-
-=======
->>>>>>> 3f54b47b
 
 def merge_masks(
     q_mask: BoolTensor | None,
@@ -82,8 +69,6 @@
 
     return merged_mask
 
-<<<<<<< HEAD
-=======
 
 def projection_packed(
     q: Tensor,
@@ -133,7 +118,6 @@
     k_proj, v_proj = F.linear(kv, w_kv, b_kv).chunk(2, dim=-1)
     return q_proj, k_proj, v_proj
 
->>>>>>> 3f54b47b
 
 class Attention(nn.Module):
     def __init__(
@@ -161,26 +145,10 @@
         self.window_size = None
         self.value_residual = value_residual
         self.qkv_norm = qkv_norm
-<<<<<<< HEAD
-        
-        # Setup attention windowing
-        if attn_type in WINDOW_ATTN_TYPES:
-            # TODO: Will need to change when supporting window with flex
-            self.window_size = (window_size // 2, window_size // 2) if window_size is not None else (-1, -1)
-        if torch_compile or attn_type == "flex":
-            self.attn = torch.compile(self.attn, dynamic=True)
-
-        # Setup qkv projection matrices
-        self.q_proj = nn.Linear(dim, self.dim, bias=bias)
-        self.k_proj = nn.Linear(dim, self.dim, bias=bias)
-        self.v_proj = nn.Linear(dim, self.dim, bias=bias)
-        self.out_proj = nn.Linear(self.dim, dim, bias=bias)
-=======
 
         self.in_proj_weight = nn.Parameter(torch.empty(3 * dim, dim))
         self.in_proj_bias = nn.Parameter(torch.empty(3 * dim)) if bias else None
         self.out_proj = nn.Linear(dim, dim, bias=bias)
->>>>>>> 3f54b47b
 
         if self.value_residual:
             self.value_residual_mix = nn.Sequential(nn.Linear(dim, num_heads), nn.Sigmoid())
@@ -226,81 +194,12 @@
             x = x.transpose(-3, -2)  # B H S Dh -> B S H Dh
         return x.flatten(-2)  # B S H Dh -> B S D
 
-<<<<<<< HEAD
-    def forward(
-        self,
-        q: Tensor,
-        k: Tensor | None = None,
-        v: Tensor | None = None,
-        q_mask: BoolTensor | None = None,
-        kv_mask: BoolTensor | None = None,
-        attn_mask: BlockMask | BoolTensor | None = None,
-        attn_bias: Tensor | None = None,
-        score_mod: _score_mod_signature | None = None,
-        initial_values: dict | None = None,
-    ) -> Tensor:
-        """
-        Multi-head attention forward pass.
-
-        Parameters
-        ----------
-        q : Tensor
-            Queries tensor of shape (B, S, D).
-        k : Tensor, optional
-            Keys tensor of shape (B, S, D). If None, defaults to q.
-        v : Tensor, optional
-            Values tensor of shape (B, S, D). If None, defaults to q.
-        kv_mask : BoolTensor, optional
-            Key/value mask to apply. If None, no mask is applied.
-            True values indicate that a value is not padded and should partake in computation.
-        attn_mask : BlockMask | BoolTensor, optional
-            Attention mask to apply. If None, no mask is applied.
-            True values indicate that an attention slot should partake in computation.
-        attn_bias : Tensor, optional
-            Values of bias features of shape (B, S, S, num_heads). 
-        score_mod : _score_mod_signature, optional
-            Score modifier function for flex attention. If None, no score modifier is applied.
-        initial_values : dict, optional
-            Initial values for value residual connection.
-        """
-        # Default to self-attention
-        k = k if k is not None else q
-        v = v if v is not None else q
-
-        # Check that the specified attention backend actualy supports kv masking / jagged inputs
-        if kv_mask is not None:
-            msg = f"Only the backends {VARLEN_ATTN_TYPES} support kv masking"
-            assert self.attn_type in VARLEN_ATTN_TYPES, msg
-
-        if attn_mask is not None:
-            msg = f"Only the backends {ATTN_MASK_ATTN_TYPES} support attention masking"
-            assert self.attn_type in ATTN_MASK_ATTN_TYPES, msg
-
-        if attn_bias is not None:
-            msg = f"Only the backends {ATTN_BIAS_ATTN_TYPES} support attention masking"
-            assert self.attn_type in ATTN_BIAS_ATTN_TYPES, msg
-        
-        attn_mask = merge_masks(q_mask, kv_mask, attn_mask, q.shape, k.shape, q.device)
-
-=======
     def _prepare_qkv(self, q: Tensor, kv: Tensor | None = None, initial_values: dict | None = None) -> tuple[Tensor, Tensor, Tensor]:
->>>>>>> 3f54b47b
         # Mix for value residual
         mix = None
         if self.value_residual:
             mix = self.value_residual_mix(q)
             mix = mix.unsqueeze(-1)
-<<<<<<< HEAD
-            # Flash attention assumes (batch, seq, head, dim)
-            # Everything else assumes (batch, head, seq, dim)
-            if self.attn_type not in FLASH_ATTN_TYPES:
-                mix = mix.transpose(-2, -3)
-
-        # Input projections, shape is (batch, seq, dim)
-        q = self.q_proj(q)
-        k = self.k_proj(k)
-        v = self.v_proj(v)
-=======
             if self.attn_type not in FLASH_ATTN_TYPES:
                 mix = mix.transpose(-2, -3)
 
@@ -312,7 +211,6 @@
             if kv is None:
                 kv = q
             q, k, v = F._in_projection_packed(q, kv, kv, self.in_proj_weight, self.in_proj_bias)  # noqa: SLF001
->>>>>>> 3f54b47b
 
         # Normalize queries, keys, and values
         if self.qkv_norm:
@@ -333,9 +231,6 @@
                 v = v * mix + initial_values["v"] * (1.0 - mix)
         return q, k, v
 
-<<<<<<< HEAD
-        # Flex attention
-=======
     def _flash_varlen_attention(
         self,
         q: Tensor,
@@ -426,7 +321,6 @@
             out = self._flash_varlen_attention(q, k, v, q_mask=q_mask, kv_mask=kv_mask)
             return self.out_proj(out)
         # Fused attention
->>>>>>> 3f54b47b
         if self.attn_type == "flex":
             # TODO: Should block_mask be an argument separate from attn_mask to simplify things?
             out = self.attn(q, k, v, block_mask=attn_mask, score_mod=score_mod)
@@ -435,12 +329,7 @@
         elif self.attn_type == "torch":
             attn_mask = merge_masks(q_mask, kv_mask, attn_mask, q_shape, kv_shape, q.device)
             # Have to expand the attention mask so that it is broadcasted over the head dimension
-<<<<<<< HEAD
-            if attn_mask is not None:
-                # In functional SDPA, attn mask is TRUE for valid slots ...
-=======
             if attn_mask is not None and attn_mask.dim() == 3:
->>>>>>> 3f54b47b
                 attn_mask = attn_mask.unsqueeze(-3)
 
             if attn_bias is not None:
@@ -455,59 +344,9 @@
 
             out = self.attn(q, k, v, attn_mask=attn_mask)
 
-<<<<<<< HEAD
-        # Flash attention
         elif self.attn_type == "flash":
             out = self.attn(q, k, v, window_size=self.window_size)
 
-        # Flash attention with variable length k/q
-        elif self.attn_type == "flash-varlen":
-            # TODO: Implement a packed version for the self attention case
-
-            if q_mask is None:
-                q_mask = torch.full((q.shape[0], q.shape[1]), True, dtype=torch.bool, device=q.device)
-
-            # If no kv mask is provided, all kv are valid
-            if kv_mask is None:
-                kv_mask = torch.full((k.shape[0], k.shape[1]), True, dtype=torch.bool, device=q.device)
-
-            q_lens = (q_mask).sum(dim=1, dtype=torch.int32)
-            kv_lens = (kv_mask).sum(dim=1, dtype=torch.int32)
-
-            # q has shape (B, S, H, Dh)
-            num_heads = q.shape[-2]
-            dim_head = q.shape[-1]
-            batch_size = q.shape[0]
-
-            max_seqlen_q = q.shape[-3]
-            max_seqlen_k = k.shape[-3]
-
-            q_flat = q[q_mask].reshape(-1, num_heads, dim_head)
-            k_flat = k[kv_mask].reshape(-1, num_heads, dim_head)
-            v_flat = v[kv_mask].reshape(-1, num_heads, dim_head)
-
-            cu_seqlens_q = torch.nn.functional.pad(q_lens.cumsum(dim=0, dtype=torch.int32), (1, 0))
-            cu_seqlens_k = torch.nn.functional.pad(kv_lens.cumsum(dim=0, dtype=torch.int32), (1, 0))
-
-            out = self.attn(
-                q_flat,
-                k_flat,
-                v_flat,
-                cu_seqlens_q,
-                cu_seqlens_k,
-                max_seqlen_q,
-                max_seqlen_k,
-                window_size=self.window_size,
-            )
-
-            # Reshape to (B, S, H, Dh)
-            out = out.reshape(batch_size, max_seqlen_q, num_heads, dim_head)
-
-=======
-        elif self.attn_type == "flash":
-            out = self.attn(q, k, v, window_size=self.window_size)
-
->>>>>>> 3f54b47b
         else:
             raise ValueError(f"Invalid attention type: {self.attn_type}")
 
