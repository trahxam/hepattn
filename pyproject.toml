--- conflicted
+++ resolved
@@ -86,10 +86,6 @@
 target-version = "py312"
 line-length = 150
 preview = true
-<<<<<<< HEAD
-lint.select = ["ALL"]
-lint.ignore = ["G", "D", "DOC", "ANN", "PLW", "FBT", "EM", "PLR1714", "PLR2004", "PT018", "RET504", "COM812", "ISC001", "CPY001", "TRY003", "S101", "A003", "N812", "PLR0913", "PLR0917", "DOC201", "INP001", "PLR6301", "T201", "TD002", "TD003", "FIX002", "ARG002", "C901", "PLR0914", "PLR0912", "PLR0915", "PT011", "PLR6104", "PLR6104", "ERA001", "PGH004", "PLC0206", "S311", "SIM102", "PLR0911", "S404", "S603", "B028"]
-=======
 
 [tool.ruff.lint]
 select = ["ALL"]
@@ -101,7 +97,6 @@
 
 [tool.ruff.lint.per-file-ignores]
 "*.ipynb" = ["E501"]
->>>>>>> e94f02a7
 
 [tool.pytest.ini_options]
 filterwarnings = [
